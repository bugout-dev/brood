import logging
from typing import Any, Dict, List, Set
from uuid import UUID

from fastapi import (
    Body,
    FastAPI,
    Form,
    Path,
    Depends,
    Request,
    Query,
    HTTPException,
)
from fastapi.middleware.cors import CORSMiddleware
from sqlalchemy.orm.session import Session

from . import actions
from . import data
from . import exceptions
from .version import BROOD_RESOURCES_VERSION
from ..data import VersionResponse
from .. import models as brood_models
from ..external import yield_db_session_from_env
from ..middleware import get_current_user
from ..settings import ORIGINS, DOCS_TARGET_PATH, BROOD_OPENAPI_LIST

SUBMODULE_NAME = "resources"

tags_metadata = [
    {"name": "resources", "description": "Operations with resources."},
    {"name": "resource holders", "description": "Operations with resource holders."},
]

logger = logging.getLogger(__name__)

app = FastAPI(
    title=f"Bugout {SUBMODULE_NAME} submodule",
    description=f"{SUBMODULE_NAME.capitalize()} API endpoints to provide users with groups management for external applications.",
    version=BROOD_RESOURCES_VERSION,
    openapi_tags=tags_metadata,
    openapi_url=f"/{DOCS_TARGET_PATH}/openapi.json"
    if SUBMODULE_NAME in BROOD_OPENAPI_LIST
    else None,
    docs_url=None,
    redoc_url=f"/{DOCS_TARGET_PATH}",
)

app.add_middleware(
    CORSMiddleware,
    allow_origins=ORIGINS,
    allow_credentials=True,
    allow_methods=["*"],
    allow_headers=["*"],
)


def ensure_resource_permission(
    db_session: Session,
    user_id: str,
    resource_id: UUID,
    required_scopes: Set[data.ResourcePermissions],
) -> None:
    """
    Checks if the given user (who is a member of the groups specified by user_groups_ids) holds the
    given permission on the resource specified by resource_id.

    Returns: None if the user is a holder of that scope, and raises the appropriate HTTPException
    otherwise.
    """
    try:
        group_users_list = (
            db_session.query(brood_models.GroupUser)
            .filter(brood_models.GroupUser.user_id == user_id)
            .all()
        )
        user_groups_ids = [group.group_id for group in group_users_list]
        acl = actions.acl_auth(db_session, user_id, user_groups_ids, resource_id)
        actions.acl_check(acl, required_scopes)
    except exceptions.PermissionsNotFound:
        logger.error(
            f"User with id: {user_id} does not have the appropriate permissions: {required_scopes} "
            f"for resource with id: {resource_id}"
        )
        raise HTTPException(status_code=404)
    except Exception:
        logger.error(
            f"Error checking permissions for user with id: {user_id} in journal with id: {resource_id}"
        )
        raise HTTPException(status_code=500)


@app.get("/version", response_model=VersionResponse)
async def version() -> VersionResponse:
    return VersionResponse(version=BROOD_RESOURCES_VERSION)


@app.post("/", tags=["resources"], response_model=data.ResourceResponse)
async def create_resource_handler(
    data: data.ResourceCreationRequest = Body(...),
    current_user: brood_models.User = Depends(get_current_user),
    db_session=Depends(yield_db_session_from_env),
) -> data.ResourceResponse:
    """
    Create the resource.
    Current user will inherit all permissions to the resource.

    - **data** (dict):
        - **application_id** (uuid)
        - **resource_data** (dict)
    """
    try:
        resource = actions.create_resource(
            db_session=db_session,
            user_id=current_user.id,
            application_id=data.application_id,
            resource_data=data.resource_data,
        )
    except Exception as err:
        logger.error(f"Unhandled error in create_resource_handler: {str(err)}")
        raise HTTPException(status_code=500)

    return resource


@app.get("/", tags=["resources"], response_model=data.ResourcesListResponse)
async def get_resources_list_handler(
    request: Request,
    current_user: brood_models.User = Depends(get_current_user),
    db_session=Depends(yield_db_session_from_env),
) -> data.ResourcesListResponse:
    """
    Get a list of available resources for the user.

    - **<query>** (string): Any query param to filter resources output by resource_data key
    """
    params = {param: request.query_params[param] for param in request.query_params}
    application_id = None
    if "application_id" in params.keys():
        application_id = params["application_id"]
        del params["application_id"]

    try:
        group_users_list = (
            db_session.query(brood_models.GroupUser)
            .filter(brood_models.GroupUser.user_id == current_user.id)
            .all()
        )
        user_groups_ids = [group.group_id for group in group_users_list]
        resources = actions.get_list_of_resources(
            db_session, current_user.id, user_groups_ids, params, application_id
        )
    except Exception as err:
        logger.error(f"Unhandled error in get_resources_list_handler: {str(err)}")
        raise HTTPException(status_code=500)

    return data.ResourcesListResponse(
        resources=[
            data.ResourceResponse(
                id=resource.id,
                application_id=resource.application_id,
                resource_data=resource.resource_data,
                created_at=resource.created_at,
                updated_at=resource.updated_at,
            )
            for resource in resources
        ]
    )


@app.get("/{resource_id}", tags=["resources"], response_model=data.ResourceResponse)
async def get_resource_handler(
    resource_id: UUID = Path(...),
    current_user: brood_models.User = Depends(get_current_user),
    db_session=Depends(yield_db_session_from_env),
) -> data.ResourceResponse:
    """
    Provides resource information.

    - **resource_id** (uuid): Resource ID
    """
    ensure_resource_permission(
        db_session,
        current_user.id,
        resource_id,
        {data.ResourcePermissions.READ},
    )
    try:
        resource = actions.get_resource(db_session, resource_id=resource_id)
    except exceptions.ResourceNotFound:
        raise HTTPException(status_code=404, detail="Resource not found")
    except Exception as err:
        logger.error(f"Unhandled error in get_resource_handler: {str(err)}")
        raise HTTPException(status_code=500)

    return data.ResourceResponse(
        id=resource.id,
        application_id=resource.application_id,
        resource_data=resource.resource_data,
        created_at=resource.created_at,
        updated_at=resource.updated_at,
    )


@app.put("/{resource_id}", tags=["resources"], response_model=data.ResourceResponse)
async def update_resource_handler(
    resource_id: UUID = Path(...),
    update_data: data.ResourceDataUpdateRequest = Body(...),
    current_user: brood_models.User = Depends(get_current_user),
    db_session=Depends(yield_db_session_from_env),
) -> data.ResourceResponse:
    """
    Update data of resource.

    - **resource_id** (uuid): Resource ID
    - **update** (dict): Key-value pair to update
    - **drop_keys** (list): List of keys to drop
    """
    ensure_resource_permission(
<<<<<<< HEAD
        db_session,
        current_user.id,
        resource_id,
        {data.ResourcePermissions.ADMIN},
=======
        db_session, current_user.id, resource_id, {data.ResourcePermissions.UPDATE},
>>>>>>> 8819976c
    )
    try:
        updated_resource = actions.update_resource_data(
            db_session=db_session,
            resource_id=resource_id,
            update_data=update_data,
        )
    except exceptions.ResourceNotFound:
        raise HTTPException(status_code=404, detail="Resource not found")
    except Exception as err:
        logger.error(f"Unhandled error in get_resource_handler: {str(err)}")
        raise HTTPException(status_code=500)

    return data.ResourceResponse(
        id=updated_resource.id,
        application_id=updated_resource.application_id,
        resource_data=updated_resource.resource_data,
        created_at=updated_resource.created_at,
        updated_at=updated_resource.updated_at,
    )


@app.delete("/{resource_id}", tags=["resources"], response_model=data.ResourceResponse)
async def delete_resource_handler(
    resource_id: UUID = Path(...),
    current_user: brood_models.User = Depends(get_current_user),
    db_session=Depends(yield_db_session_from_env),
) -> data.ResourceResponse:
    """
    Delete existing resource.

    - **resource_id** (uuid): Resource ID
    """
    ensure_resource_permission(
        db_session,
        current_user.id,
        resource_id,
        {data.ResourcePermissions.ADMIN},
    )
    try:
        resource = actions.delete_resource(db_session, resource_id)
    except exceptions.ResourceNotFound:
        raise HTTPException(status_code=404, detail="Resource not found")
    except Exception as err:
        logger.error(f"Unhandled error in delete_resource_handler: {str(err)}")
        raise HTTPException(status_code=500)

    return data.ResourceResponse(
        id=resource.id,
        application_id=resource.application_id,
        resource_data=resource.resource_data,
        created_at=resource.created_at,
        updated_at=resource.updated_at,
    )


@app.post(
    "/{resource_id}/holders",
    tags=["resource holders"],
    response_model=data.ResourceHoldersListResponse,
)
async def add_resource_holder_permissions_handler(
    resource_id: UUID = Path(...),
    permissions_request: data.ResourcePermissionsRequest = Body(...),
    current_user: brood_models.User = Depends(get_current_user),
    db_session=Depends(yield_db_session_from_env),
) -> data.ResourceHoldersListResponse:
    """
    Add holder permissions to resource.

    - **resource_id** (uuid): Resource ID
    - **holder_id** (uuid): User or group ID
    - **holder_type** (string): Type of holder (user or group)
    - **permissions** (list): List of permissions to add (admin, create, read, update, delete)
    """
    required_permissions = {data.ResourcePermissions.UPDATE}
    if data.ResourcePermissions.ADMIN in permissions_request.permissions:
        required_permissions.add(data.ResourcePermissions.ADMIN)
    if data.ResourcePermissions.DELETE in permissions_request.permissions:
        required_permissions.add(data.ResourcePermissions.DELETE)
    ensure_resource_permission(
        db_session,
        current_user.id,
        resource_id,
        required_permissions,
    )

    try:
        resource = actions.get_resource(db_session, resource_id=resource_id)
        actions.add_holder_permissions(db_session, resource.id, permissions_request)
        holder_permissions = actions.get_resource_holders_permissions(
            db_session, resource_id, permissions_request.holder_id
        )
    except exceptions.ResourceNotFound:
        raise HTTPException(status_code=404, detail="Resource not found")
    except Exception as err:
        logger.error(
            f"Unhandled error in add_resource_holder_permissions_handler: {str(err)}"
        )
        raise HTTPException(status_code=500)

    return holder_permissions


@app.get(
    "/{resource_id}/holders",
    tags=["resource holders"],
    response_model=data.ResourceHoldersListResponse,
)
async def get_resource_holders_permissions_handler(
    resource_id: UUID = Path(...),
    holder_id: UUID = Query(None),
    current_user: brood_models.User = Depends(get_current_user),
    db_session=Depends(yield_db_session_from_env),
) -> data.ResourceHoldersListResponse:
    """
    Get resource holders separated to users and groups lists.

    - **resource_id** (uuid): Resource ID
    - **holder_id** (uuid, null): User or group ID
    """
    ensure_resource_permission(
        db_session,
        current_user.id,
        resource_id,
        {data.ResourcePermissions.READ},
    )
    try:
        resource = actions.get_resource(db_session, resource_id=resource_id)
        resource_holders_permissions = actions.get_resource_holders_permissions(
            db_session, resource.id, holder_id=holder_id
        )
    except exceptions.ResourceNotFound:
        raise HTTPException(status_code=404, detail="Resource not found")
    except Exception as err:
        logger.error(
            f"Unhandled error in get_resource_holders_permissions_handler: {str(err)}"
        )
        raise HTTPException(status_code=500)

    return resource_holders_permissions


@app.delete(
    "/{resource_id}/holders",
    tags=["resource holders"],
    response_model=data.ResourceHoldersListResponse,
)
async def delete_resource_holder_permissions_handler(
    resource_id: UUID = Path(...),
    permissions_request: data.ResourcePermissionsRequest = Body(...),
    current_user: brood_models.User = Depends(get_current_user),
    db_session=Depends(yield_db_session_from_env),
) -> data.ResourceHoldersListResponse:
    """
    Delete existing resource holder permissions.

    - **resource_id** (uuid): Resource ID
    - **holder_id** (uuid): User or group ID
    - **holder_type** (string): Type of holder (user or group)
    - **permissions** (list): List of permissions to add (admin, create, read, update, delete)
    """
    required_permissions = {data.ResourcePermissions.UPDATE}
    if data.ResourcePermissions.ADMIN in permissions_request.permissions:
        required_permissions.add(data.ResourcePermissions.ADMIN)
    if data.ResourcePermissions.DELETE in permissions_request.permissions:
        required_permissions.add(data.ResourcePermissions.DELETE)
    ensure_resource_permission(
        db_session,
        current_user.id,
        resource_id,
        required_permissions,
    )

    try:
        resource = actions.get_resource(db_session, resource_id=resource_id)
        actions.delete_resource_holder_permissions(
            db_session, resource.id, permissions_request
        )
        holder_permissions = actions.get_resource_holders_permissions(
            db_session, resource_id, permissions_request.holder_id
        )
    except exceptions.ResourceNotFound:
        raise HTTPException(status_code=404, detail="Resource not found")
    except exceptions.HolderPermissionsNotFound:
        raise HTTPException(
            status_code=404, detail="Holder does not have these permissions"
        )
    except Exception as err:
        logger.error(
            f"Unhandled error in delete_resource_holder_permissions_handler: {str(err)}"
        )
        raise HTTPException(status_code=500)

    return holder_permissions<|MERGE_RESOLUTION|>--- conflicted
+++ resolved
@@ -217,14 +217,10 @@
     - **drop_keys** (list): List of keys to drop
     """
     ensure_resource_permission(
-<<<<<<< HEAD
-        db_session,
-        current_user.id,
-        resource_id,
-        {data.ResourcePermissions.ADMIN},
-=======
-        db_session, current_user.id, resource_id, {data.ResourcePermissions.UPDATE},
->>>>>>> 8819976c
+        db_session,
+        current_user.id,
+        resource_id,
+        {data.ResourcePermissions.UPDATE},
     )
     try:
         updated_resource = actions.update_resource_data(
